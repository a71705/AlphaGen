--- conflicted
+++ resolved
@@ -337,8 +337,4 @@
 
     main_logger.info(f"\n--- Testing generate_expression_from_ast(None) ---")
     main_logger.info(f"Generated from None: '{generate_expression_from_ast(None)}'")
-<<<<<<< HEAD
-=======
-    main_logger.info("\n--- utils.py 的 __main__ 测试结束 ---")
-```
->>>>>>> df070e1f
+    main_logger.info("\n--- utils.py 的 __main__ 测试结束 ---")